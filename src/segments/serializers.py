--- conflicted
+++ resolved
@@ -1,14 +1,32 @@
 from rest_framework import serializers
+from rest_framework.serializers import ListSerializer
 
+from rest_framework_recursive.fields import RecursiveField
+
+from segments.models import Segment, SegmentRule, Condition
 from . import models
 
 
+class ConditionSerializer(serializers.ModelSerializer):
+    class Meta:
+        model = models.Condition
+        fields = ('operator', 'property', 'value')
+
+
+class RuleSerializer(serializers.ModelSerializer):
+    conditions = ConditionSerializer(many=True, required=False)
+    rules = ListSerializer(child=RecursiveField(), required=False)
+
+    class Meta:
+        model = models.SegmentRule
+        fields = ('type', 'rules', 'conditions')
+
+
 class SegmentSerializer(serializers.ModelSerializer):
+    rules = RuleSerializer(many=True)
+
     class Meta:
         model = models.Segment
-<<<<<<< HEAD
-        fields = '__all__'
-=======
         fields = '__all__'
 
     def create(self, validated_data):
@@ -69,5 +87,4 @@
 class SegmentSerializerBasic(serializers.ModelSerializer):
     class Meta:
         model = Segment
-        fields = ('id', 'name', 'description')
->>>>>>> da59fcb2
+        fields = ('id', 'name', 'description')