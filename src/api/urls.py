from django.conf.urls import url, include
from drf_yasg import openapi
from drf_yasg.views import get_schema_view
from rest_framework import permissions, authentication

from environments.views import SDKIdentitiesDeprecated, SDKTraitsDeprecated, SDKIdentities, SDKTraits
from features.views import SDKFeatureStates
<<<<<<< HEAD
=======
from segments.views import SDKSegments
>>>>>>> c671fa86

schema_view = get_schema_view(
    openapi.Info(
        title="Bullet Train API",
        default_version='v1',
        description="",
        license=openapi.License(name="BSD License"),
        contact=openapi.Contact(email="supprt@bullet-train.io"),
    ),
    public=False,
    permission_classes=(permissions.AllowAny,),
    authentication_classes=(authentication.SessionAuthentication,)
)

urlpatterns = [
    url(r'^v1/', include([
        url(r'^organisations/', include('organisations.urls')),
        url(r'^projects/', include('projects.urls')),
        url(r'^environments/', include('environments.urls')),
        url(r'^features/', include('features.urls')),
        url(r'^users/', include('users.urls')),
        url(r'^auth/', include('rest_auth.urls')),
        url(r'^auth/register/', include('rest_auth.registration.urls')),
        url(r'^account/', include('allauth.urls')),
        url(r'^e2etests/', include('e2etests.urls')),

        # Client SDK urls
        url(r'^flags/$', SDKFeatureStates.as_view()),
        url(r'^identities/$', SDKIdentities.as_view()),
        url(r'^traits/$', SDKTraits.as_view()),
<<<<<<< HEAD
=======
        url(r'^segments/$', SDKSegments.as_view()),
>>>>>>> c671fa86

        # Deprecated SDK urls
        url(r'^identities/(?P<identifier>[-\w@%.]+)/traits/(?P<trait_key>[-\w.]+)', SDKTraitsDeprecated.as_view()),
        url(r'^identities/(?P<identifier>[-\w@%.]+)/', SDKIdentitiesDeprecated.as_view()),
        url(r'^flags/(?P<identifier>[-\w@%.]+)', SDKFeatureStates.as_view()),

        # API documentation
        url(r'^swagger(?P<format>\.json|\.yaml)$', schema_view.without_ui(cache_timeout=0), name='schema-json'),
        url(r'^docs/$', schema_view.with_ui('swagger', cache_timeout=0), name='schema-swagger-ui')
    ], namespace='v1'))
]<|MERGE_RESOLUTION|>--- conflicted
+++ resolved
@@ -5,10 +5,8 @@
 
 from environments.views import SDKIdentitiesDeprecated, SDKTraitsDeprecated, SDKIdentities, SDKTraits
 from features.views import SDKFeatureStates
-<<<<<<< HEAD
-=======
+from environments.views import SDKIdentities, SDKTraits
 from segments.views import SDKSegments
->>>>>>> c671fa86
 
 schema_view = get_schema_view(
     openapi.Info(
@@ -39,10 +37,7 @@
         url(r'^flags/$', SDKFeatureStates.as_view()),
         url(r'^identities/$', SDKIdentities.as_view()),
         url(r'^traits/$', SDKTraits.as_view()),
-<<<<<<< HEAD
-=======
         url(r'^segments/$', SDKSegments.as_view()),
->>>>>>> c671fa86
 
         # Deprecated SDK urls
         url(r'^identities/(?P<identifier>[-\w@%.]+)/traits/(?P<trait_key>[-\w.]+)', SDKTraitsDeprecated.as_view()),
@@ -51,6 +46,7 @@
 
         # API documentation
         url(r'^swagger(?P<format>\.json|\.yaml)$', schema_view.without_ui(cache_timeout=0), name='schema-json'),
-        url(r'^docs/$', schema_view.with_ui('swagger', cache_timeout=0), name='schema-swagger-ui')
+        url(r'^docs/$', schema_view.with_ui('swagger', cache_timeout=0), name='schema-swagger-ui'),
+
     ], namespace='v1'))
 ]