import json
<<<<<<< HEAD
import os
=======
import logging
>>>>>>> 2b0ca32a

from django.conf import settings
from django.http import HttpResponse, JsonResponse
from django.template import loader
from django.template.exceptions import TemplateDoesNotExist

from . import utils

logger = logging.getLogger(__name__)


def version_info(request):
    return JsonResponse(utils.get_version_info())


def index(request):
    try:
        template = loader.get_template("webpack/index.html")
        context = {
            "linkedin_api_key": settings.LINKEDIN_API_KEY,
        }
        return HttpResponse(template.render(context, request))
    except TemplateDoesNotExist:
        # If running without the front end assets (e.g. on elastic beanstalk),
        # we don't want to throw a 500. In that case, just reply with 200.
        logger.warning("FE assets do not exist, ignoring and returning HTTP 200.")
        return HttpResponse()


def project_overrides(request):
    """
    Build and return the dictionary of front-end relevant environment variables for configuration.
    It gets loaded as a script tag in the head of the browser when the frontend application starts up.
    """
    config_mapping_dict = {
        "api": "API_URL",
        "assetURL": "ASSET_URL",
        "maintenance": "MAINTENANCE_MODE",
        "preventSignup": "PREVENT_SIGNUP",
        "disableInflux": "DISABLE_INFLUXDB_FEATURES",
        "flagsmithAnalytics": "FLAGSMITH_ANALYTICS",
        "flagsmith": "FLAGSMITH_ON_FLAGSMITH_API_URL",
        "flagsmithClientAPI": "FLAGSMITH_ON_FLAGSMITH_API_KEY",
        "ga": "GOOGLE_ANALYTICS_API_KEY",
        "linkedin_api_key": "LINKEDIN_API_KEY",
        "crispChat": "CRISP_CHAT_API_KEY",
        "mixpanel": "MIXPANEL_API_KEY",
        "sentry": "SENTRY_API_KEY",
        "amplitude": "AMPLITUDE_API_KEY",
    }

    project_overrides = {}

    for key, value in config_mapping_dict.items():
        settings_value = getattr(settings, value, None)
        if settings_value:
            project_overrides[key] = settings_value

    return HttpResponse("window.projectOverrides = " + json.dumps(project_overrides))


def flags(request):
    """
    Send the static flags.json file back to the browser to control front end feature set
    """
    flags_file = open(os.path.join(settings.STATIC_ROOT, "flags.json"))
    flags = flags_file.read()
    flags_file.close

    return HttpResponse("window.defaultFlags = " + flags)<|MERGE_RESOLUTION|>--- conflicted
+++ resolved
@@ -1,9 +1,6 @@
 import json
-<<<<<<< HEAD
+import logging
 import os
-=======
-import logging
->>>>>>> 2b0ca32a
 
 from django.conf import settings
 from django.http import HttpResponse, JsonResponse
